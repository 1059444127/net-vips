--- conflicted
+++ resolved
@@ -59,7 +59,6 @@
     </PackageReference>
   </ItemGroup>
 
-<<<<<<< HEAD
   <!-- Include NuGet build target file -->
   <Target Name="IncludeBuildInPackage">
     <ItemGroup>
@@ -69,12 +68,8 @@
     </ItemGroup>
   </Target>
 
-  <!-- Include .NET Core packages on Linux and macOS -->
-  <Target Name="IncludeInPackage" Condition="'$(TargetFramework)' == 'netcoreapp2.0'">
-=======
-  <!-- Only include .NET Standard packages on Linux and macOS -->
+  <!-- Include .NET Standard packages on Linux and macOS -->
   <Target Name="IncludeInPackage" Condition="'$(TargetFramework)' == 'netstandard2.0'">
->>>>>>> 866bc48d
     <ItemGroup>
       <TfmSpecificPackageFile Include="bin\$(Configuration)\Linux\$(TargetFramework)\NetVips.dll">
         <PackagePath>runtimes\linux\lib\$(TargetFramework)\NetVips.dll</PackagePath>
@@ -86,7 +81,7 @@
   </Target>
 
   <!-- Include libvips Windows 64-bit binaries -->
-  <Target Name="IncludeBinariesInPackage" Condition="'$(TargetFramework)|$(IncludeLibvips)' == 'netcoreapp2.0|true'">
+  <Target Name="IncludeBinariesInPackage" Condition="'$(TargetFramework)|$(IncludeLibvips)' == 'netstandard2.0|true'">
     <ItemGroup>
       <TfmSpecificPackageFiles Include="..\..\pack\*.*"/>
     </ItemGroup>
